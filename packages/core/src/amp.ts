import { spawn } from 'child_process';
import { join } from 'path';
import { tmpdir } from 'os';
import { EventEmitter } from 'events';
import type { AmpTelemetry, AmpRuntimeConfig } from '@ampsm/types';
import { TelemetryParser } from './telemetry-parser.js';
import { GitOps } from './git.js';
import { getAmpCliPath, getAmpExtraArgs, getAmpEnvironment } from './amp/AmpAdapter.js';


/**
 * Redacts secrets from text based on environment variable keys
 */
function redactSecrets(text: string, env?: Record<string, string>): string {
  if (!env) return text;
  
  let redacted = text;
  Object.entries(env).forEach(([key, value]) => {
    if (/TOKEN|KEY|SECRET/i.test(key) && value) {
      redacted = redacted.split(value).join('[REDACTED]');
    }
  });
  
  return redacted;
}

/**
 * Sanitizes environment variables for Amp production mode
 */
function sanitizeEnvironment(env: Record<string, string | undefined>, ampSettings?: { mode?: string }): Record<string, string> {
  // Filter out undefined values and convert to proper string record
  const cleanEnv: Record<string, string> = {};
  Object.entries(env).forEach(([key, value]) => {
    if (value !== undefined) {
      cleanEnv[key] = value;
    }
  });
  
  // Sanity check: warn if AMP_URL is set in production mode
  if (ampSettings?.mode === 'production' && cleanEnv.AMP_URL) {
    console.warn('🚨 AMP_URL is set but mode is production. Removing stale localhost URL.');
    const sanitized = { ...cleanEnv };
    delete sanitized.AMP_URL;
    delete sanitized.NODE_TLS_REJECT_UNAUTHORIZED;
    return sanitized;
  }
  return cleanEnv;
}

export interface AmpAdapterConfig {
  ampPath?: string;
  ampArgs?: string[];
  enableJSONLogs?: boolean;
  env?: Record<string, string>;
  extraArgs?: string[];
  runtimeConfig?: AmpRuntimeConfig;
<<<<<<< HEAD
  // SDLC Agent configuration
  agentId?: string;           // Specific agent to use
  autoRoute?: boolean;        // Enable auto-routing
  alloyMode?: boolean;        // Enable primary + validator
  multiProvider?: boolean;    // Enable multi-provider models
=======
  ampSettings?: { mode?: string };
>>>>>>> 160fccc2
}

export interface AmpIterationResult {
  success: boolean;
  output: string;
  telemetry: AmpTelemetry;
  awaitingInput: boolean;
  threadId?: string;
}

export interface StreamingEvent {
  type: 'tool_start' | 'tool_finish' | 'token_usage' | 'model_info' | 'model_change' | 'assistant_message' | 'session_result' | 'output' | 'error';
  timestamp: string;
  data: any;
}

export interface InteractiveHandle {
  send(message: string): void;
  stop(): Promise<void>;
  on(event: 'streaming-event' | 'state' | 'error', listener: (...args: any[]) => void): this;
  off(event: string, listener: (...args: any[]) => void): this;
}

export type InteractiveState = 'connecting' | 'ready' | 'closed' | 'error';

export class AmpAdapter extends EventEmitter {
  private config: AmpAdapterConfig;
  private telemetryParser = new TelemetryParser();
  public lastUsedArgs?: string[];
  private store?: any;
  private jsonBuffer: string = '';
  /** remembers the most recently announced model for this adapter run */
  private lastModel: string | undefined;
  /** captures the thread ID from amp CLI output during current run */
  private capturedThreadId: string | undefined;
  private metricsEventBus?: any;

  constructor(config: AmpAdapterConfig = {}, store?: any, metricsEventBus?: any) {
    super();
    this.config = {
      ampPath: getAmpCliPath(config.runtimeConfig || {}) || config.ampPath || process.env.AMP_BIN || 'amp',
      ampArgs: config.ampArgs || [],
      enableJSONLogs: config.enableJSONLogs !== false, // Default to true for streaming
      env: config.env,
<<<<<<< HEAD
      extraArgs: [...(config.extraArgs || []), ...getAmpExtraArgs(config.runtimeConfig || {}), ...this.buildAgentArgs(config)],
      runtimeConfig: config.runtimeConfig,
      // SDLC Agent configuration
      agentId: config.agentId,
      autoRoute: config.autoRoute,
      alloyMode: config.alloyMode,
      multiProvider: config.multiProvider
=======
      extraArgs: [...(config.extraArgs || []), ...getAmpExtraArgs(config.runtimeConfig || {})],
      runtimeConfig: config.runtimeConfig,
      ampSettings: config.ampSettings
>>>>>>> 160fccc2
    };
    this.store = store;
    this.metricsEventBus = metricsEventBus;
  }

<<<<<<< HEAD
  private buildAgentArgs(config: AmpAdapterConfig): string[] {
    const args: string[] = [];
    
    if (config.agentId) {
      args.push('--agent', config.agentId);
    }
    
    // NOTE: --auto-route, --alloy, --multi-provider flags don't exist in current Amp CLI
    // Only --agent is currently supported
    
    return args;
  }
=======

>>>>>>> 160fccc2

  private async hasExistingThread(sessionId: string): Promise<boolean> {
    if (!this.store) return false;
    try {
      const threads = this.store.getSessionThreads(sessionId);
      return threads.length > 0 && threads[0].messageCount > 0;
    } catch {
      return false;
    }
  }

  private async getOrCreateThread(sessionId: string, prompt?: string): Promise<string> {
    if (!this.store) throw new Error('Store not available');
    
    const threads = this.store.getSessionThreads(sessionId);
    
    if (threads.length > 0) {
      // Use the most recent active thread
      const activeThread = threads.find((t: any) => t.status === 'active') || threads[0];
      return activeThread.id;
    }
    
    // If we have a prompt, check if there's an existing thread with the same first user message
    if (prompt) {
      const existingThreads = this.store.findThreadByFirstUserMessage(prompt);
      if (existingThreads.length > 0) {
        // Found existing thread with matching prompt
        return existingThreads[0].id;
      }
    }
    
    // For new sessions, don't create a thread record yet - let AMP create the thread
    // and we'll capture the actual thread ID from AMP's output later
    // Return a placeholder that won't be used since AMP will create its own thread
    return 'amp-will-create';
  }

  private async getIterationCount(sessionId: string): Promise<number> {
    if (!this.store) return 0;
    try {
      const iterations = this.store.getIterations(sessionId);
      return iterations.length;
    } catch (error) {
      console.warn('Error getting iteration count:', error);
      return 0;
    }
  }

  async continueThread(
    prompt: string, 
    workingDir: string, 
    modelOverride?: string,
    sessionId?: string
  ): Promise<AmpIterationResult> {
    // If no sessionId provided, fallback to legacy behavior (direct amp command)
    if (!sessionId) {
      console.warn('No sessionId provided - using legacy mode without thread management');
      const finalPrompt = await this.buildIterationPrompt(prompt, workingDir, sessionId);
      return this.runAmpCommandWithArgs(['-x'], finalPrompt, workingDir, modelOverride, sessionId);
    }

    const isFirstRun = !(await this.hasExistingThread(sessionId));
    
    if (isFirstRun) {
      // For first run, let AMP create the thread - don't pre-create a thread record
      const threadId = await this.getOrCreateThread(sessionId, prompt);
      // Don't store message for placeholder thread - AMP will handle thread creation
      
      const finalPrompt = await this.buildIterationPrompt(prompt, workingDir, sessionId);
      return this.runAmpCommand(finalPrompt, workingDir, modelOverride, sessionId, threadId);
    } else {
      // Get existing thread and continue it
      const threadId = await this.getOrCreateThread(sessionId);
      if (this.store && threadId !== 'amp-will-create') {
        this.store.addThreadMessage(threadId, 'user', prompt);
      }
      
      // Get existing iterations to determine which model to use (alternate)
      const existingIterations = await this.getIterationCount(sessionId);
      const useGpt5 = existingIterations % 2 === 1; // Odd iterations (2nd, 4th, etc.) use GPT-5
      
      // Continuing thread with existing iterations
      
      // Use proper thread continuation command
      const alternatingModel = useGpt5 ? 'gpt-5' : undefined; // undefined = default model
      return this.runThreadContinue(threadId, prompt, workingDir, alternatingModel, sessionId);
    }
  }

  async runIteration(
    prompt: string, 
    workingDir: string, 
    modelOverride?: string,
    sessionId?: string
  ): Promise<AmpIterationResult> {
    return this.continueThread(prompt, workingDir, modelOverride, sessionId);
  }

  async runThreadContinue(
    threadId: string,
    prompt: string, 
    workingDir: string, 
    modelOverride?: string,
    sessionId?: string
  ): Promise<AmpIterationResult> {
    // Use prompt as-is
    let finalPrompt = prompt;

    // Executing thread continue command

    // For thread continuation, use --execute mode with the message
    // Format: amp threads continue <threadId> --execute "message" [options]
    const args = ['threads', 'continue', threadId, '--execute', finalPrompt];
    
    // Add model override (case-insensitive)
    const modelLower = modelOverride?.toLowerCase();
    if (modelLower === 'gpt-5') {
      args.push('--try-gpt5');
      console.log(`🔧 Using GPT-5 model with --try-gpt5 flag`);
    } else if (modelLower === 'alloy') {
      // Alloy is handled via environment variable, not command line args
      // Environment variable will be set below
      console.log(`🔧 Using Alloy model via environment variable`);
    } else if (modelLower === 'glm-4.5') {
      args.push('--try-glm');
      console.log(`🔧 Using GLM-4.5 model with --try-glm flag`);
    } else if (modelOverride && modelOverride !== 'default') {
      // Note: amp CLI may not support --model flag for all models
      console.warn(`Model override '${modelOverride}' may not be supported by amp CLI`);
    }

    // Enable streaming JSON for real-time telemetry if configured
    if (this.config.enableJSONLogs) {
      args.push('--stream-json');
    }

    // Add debug logging if available
    try {
      const tempLogFile = join(tmpdir(), `amp_debug_${Date.now()}_${Math.random().toString(36).substr(2, 9)}.log`);
      // Test write permissions by creating a test file
      const { writeFileSync, unlinkSync } = await import('fs');
      const testFile = tempLogFile + '.test';
      writeFileSync(testFile, 'test', { mode: 0o600 }); // Secure permissions
      unlinkSync(testFile);
      
      // If test succeeded, use debug logging
      args.push('--log-level', 'debug', '--log-file', tempLogFile);
      // Debug logging enabled for thread continuation
      } catch (debugSetupError) {
      // Debug logging unavailable for thread continuation
    }

    return this.executeAmpCommandNoStdin(args, workingDir, modelOverride, sessionId, threadId);
  }

  private async runAmpCommand(
    finalPrompt: string,
    workingDir: string,
    modelOverride?: string,
    sessionId?: string,
    threadId?: string
  ): Promise<AmpIterationResult> {
    // Use -x for interactive mode for new threads
    const args = ['-x', ...(this.config.ampArgs || []), ...(this.config.extraArgs || [])];
    return this.runAmpCommandWithArgs(args, finalPrompt, workingDir, modelOverride, sessionId, threadId);
  }

  private async runAmpCommandWithArgs(
    baseArgs: string[],
    finalPrompt: string,
    workingDir: string,
    modelOverride?: string,
    sessionId?: string,
    threadId?: string
  ): Promise<AmpIterationResult> {
    const args = [...baseArgs];
    
    // Add model override (case-insensitive)
    const modelLower = modelOverride?.toLowerCase();
    if (modelLower === 'gpt-5') {
      args.push('--try-gpt5');
      console.log(`🔧 Using GPT-5 model with --try-gpt5 flag`);
    } else if (modelLower === 'alloy') {
      // Alloy is handled via environment variable, not command line args
      // Environment variable will be set in executeAmpCommand
      console.log(`🔧 Using Alloy model via environment variable`);
    } else if (modelLower === 'glm-4.5') {
      args.push('--try-glm');
      console.log(`🔧 Using GLM-4.5 model with --try-glm flag`);
    } else if (modelOverride && modelOverride !== 'default') {
      // Note: amp CLI may not support --model flag for all models
      console.warn(`Model override '${modelOverride}' may not be supported by amp CLI`);
    }

    return this.executeAmpCommand(args, finalPrompt, workingDir, modelOverride, sessionId, true, threadId);
  }

  private async executeAmpCommandNoStdin(
    args: string[],
    workingDir: string,
    modelOverride?: string,
    sessionId?: string,
    threadId?: string
  ): Promise<AmpIterationResult> {
    // For commands that don't need stdin (like --execute commands)
    return this.executeAmpCommand(args, '', workingDir, modelOverride, sessionId, false, threadId);
  }

  private async executeAmpCommand(
    args: string[],
    finalPrompt: string,
    workingDir: string,
    modelOverride?: string,
    sessionId?: string,
    useStdin: boolean = true,
    threadId?: string
  ): Promise<AmpIterationResult> {
    
    return new Promise(async (resolve) => {
      // Setup debug logging if available
      let debugLogFile: string | null = null;
      
      // Try to enable debug logging (with fallback) - handle missing config gracefully
      try {
        const tempLogFile = join(tmpdir(), `amp_debug_${Date.now()}_${Math.random().toString(36).substr(2, 9)}.log`);
        // Test write permissions by creating a test file
        const { writeFileSync, unlinkSync } = await import('fs');
        const testFile = tempLogFile + '.test';
        writeFileSync(testFile, 'test', { mode: 0o600 }); // Secure permissions
        unlinkSync(testFile);
        
        // If test succeeded, use debug logging
        debugLogFile = tempLogFile;
        args.push('--log-level', 'debug', '--log-file', debugLogFile);
        // Debug logging enabled for metrics parsing
      } catch (debugSetupError) {
        // Debug logging unavailable, will use text parsing fallback
        debugLogFile = null;
      }
      
      // Note: Session-specific log files don't capture tool execution details,
      // so we rely on the shared CLI log with timing-based isolation

      // Enable streaming JSON for real-time telemetry if configured
      if (this.config.enableJSONLogs) {
        args.push('--stream-json');
      }

      // Add the prompt (use stdin for long prompts)
      // Checking Amp environment configuration
      
      const ampStartTime = Date.now();
      
      // Store args for UI verification
      this.lastUsedArgs = args;
      
      // Use environment variables for authentication
      const env = sanitizeEnvironment({ 
        ...process.env, 
        ...(this.config.env || {}),
        ...getAmpEnvironment(this.config.runtimeConfig || {}, this.config.ampSettings)
      }, this.config.ampSettings);
      
      // Ensure AMP_API_KEY is available - check shell environment if missing
      if (!env.AMP_API_KEY && process.env.SHELL) {
        try {

          const result = await new Promise<string>((resolve) => {
            const shell = spawn(process.env.SHELL!, ['-c', 'source ~/.zshrc && echo $AMP_API_KEY'], { 
              stdio: ['pipe', 'pipe', 'pipe'] 
            });
            let output = '';
            shell.stdout?.on('data', (data) => output += data.toString());
            shell.on('close', () => resolve(output.trim()));
          });
          
          if (result && result !== 'your-actual-api-key-here') {
            env.AMP_API_KEY = result;
            // AMP_API_KEY sourced from shell environment
          }
        } catch (error) {
          // Failed to source AMP_API_KEY from shell
        }
      }
      
      // Handle alloy mode via environment variable
      if (modelOverride === 'alloy') {
        env['amp.internal.alloy.enable'] = 'true';
      }

      // Add GLM-specific environment variables when using GLM
      if (modelOverride === 'glm-4.5' || modelOverride === 'glm') {
        if (process.env.OPENROUTER_API_KEY) {
          env.OPENROUTER_API_KEY = process.env.OPENROUTER_API_KEY;
          console.log(`[DEBUG] Added GLM OPENROUTER_API_KEY: ${process.env.OPENROUTER_API_KEY ? 'present' : 'missing'}`);
        } else {
          console.log(`[DEBUG] OPENROUTER_API_KEY not found in process.env`);
        }
        env.NODE_TLS_REJECT_UNAUTHORIZED = '0';
        console.log(`[DEBUG] Added GLM environment variables for OpenRouter`);
      }
      
      // Determine CLI path based on model (GLM requires local CLI)
      let cliPath = this.config.ampPath;
      if (modelOverride?.toLowerCase().includes('glm')) {
        const localCliPath = this.config.runtimeConfig?.ampCliPath || '/Users/sjarmak/amp/cli/dist/main.js';
        console.log(`🔧 GLM model detected, forcing local CLI: ${localCliPath}`);
        cliPath = localCliPath;
      }

      // Add model override flags (case-insensitive)
      if (modelOverride) {
        console.log(`🔧 Model override debug: original='${modelOverride}', normalized='${modelOverride.toLowerCase()}'`);
        const normalizedModel = modelOverride.toLowerCase();
        if (normalizedModel === 'gpt-5') {
          console.log(`🔧 Adding --try-gpt5 flag for model override: ${modelOverride}`);
          args.push('--try-gpt5');
        } else if (normalizedModel === 'glm-4.5') {
          console.log(`🔧 Adding --try-glm flag for model override: ${modelOverride}`);
          args.push('--try-glm');
        } else if (normalizedModel !== 'alloy') {
          console.warn(`Model override '${modelOverride}' may not be supported by amp CLI`);
        }
      }
      
      console.log(`🚀 [AMP EXEC] Spawning amp with:`);
      console.log(`   Command: ${cliPath}`);
      console.log(`   Args: ${JSON.stringify(args)}`);
      console.log(`   Working dir: ${workingDir}`);
      console.log(`   Extra args: ${JSON.stringify(this.config.extraArgs)}`);
      console.log(`   Runtime config: ${JSON.stringify(this.config.runtimeConfig)}`);
      console.log(`   Amp path: ${cliPath}`);
      console.log(`   Environment: ${JSON.stringify(env)}`);
      
      const child = spawn(cliPath!, args, {
        cwd: workingDir,
        stdio: ['pipe', 'pipe', 'pipe'],
        env
      });
      
      let output = '';
      let stderr = '';
      let streamBuffer = '';
      
      // Reset captured thread ID for this run
      console.log(`🧵 [THREAD RESET] Clearing captured thread ID (was: ${this.capturedThreadId})`);
      this.capturedThreadId = undefined;
      
      // Real-time telemetry tracking
      const realtimeTelemetry: AmpTelemetry = {
        exitCode: 0,
        toolCalls: []
      };
      
      child.stdout?.on('data', (data) => {
        const chunk = data.toString();
        output += chunk;
        
        // Emit raw output event
        this.emit('streaming-event', {
          type: 'output',
          timestamp: new Date().toISOString(),
          data: { chunk }
        } as StreamingEvent);
        
        // Process streaming JSON if enabled
        if (this.config.enableJSONLogs) {
          this.processStreamingJSON(chunk, realtimeTelemetry, sessionId, threadId);
        }
      });
      
      child.stderr?.on('data', (data) => {
        const chunk = data.toString();
        stderr += chunk;
        
        // Emit error event
        this.emit('streaming-event', {
          type: 'error',
          timestamp: new Date().toISOString(),
          data: { chunk }
        } as StreamingEvent);
        
        // Also process stderr for JSON logs (some tools log to stderr)
        if (this.config.enableJSONLogs) {
          this.processStreamingJSON(chunk, realtimeTelemetry, sessionId, threadId);
        }
      });
      
      // Send prompt via stdin only if needed (not for --execute commands)
      if (useStdin && child.stdin && finalPrompt) {
        // Sending prompt to Amp
        child.stdin.write(finalPrompt);
        child.stdin.end();
      } else if (child.stdin) {
        // Close stdin even if not sending data
        child.stdin.end();
      }
      
      child.on('close', async (exitCode) => {
        const ampDuration = Date.now() - ampStartTime;
        const fullOutput = output + stderr;
        
        // Clean up JSON buffer when process completes
        this.jsonBuffer = '';
        
        console.log('Amp process completed:', { 
          exitCode, 
          durationMs: ampDuration,
          outputLength: output.length,
          stderrLength: stderr.length,
          stderr: stderr.slice(0, 200) // Log first 200 chars of stderr
        }); 
        console.log('Raw stdout (first 500 chars):', output.slice(0, 500));
        console.log('Full output for telemetry parsing:', fullOutput.slice(-500)); // Log last 500 chars
        const redactedOutput = redactSecrets(fullOutput, this.config.env);
        console.log('Redacted output length:', redactedOutput.length);
        
        // Parse telemetry from output
        const parsedTelemetry = this.telemetryParser.parseOutput(fullOutput);
        
        // Merge real-time telemetry with parsed telemetry
        const telemetry = {
          ...parsedTelemetry,
          toolCalls: [
            ...(parsedTelemetry.toolCalls || []),
            ...(realtimeTelemetry.toolCalls || [])
          ]
        };
        
        console.log(`[DEBUG] Final telemetry - Parsed tools: ${parsedTelemetry.toolCalls?.length || 0}, Realtime tools: ${realtimeTelemetry.toolCalls?.length || 0}, Total: ${telemetry.toolCalls.length}`);
        
        // Clean up debug log file
        if (debugLogFile) {
          try {
            const { unlink } = await import('fs/promises');
            await unlink(debugLogFile);
          } catch (cleanupError) {
            console.warn('Failed to clean up debug log file:', cleanupError);
          }
        }

        // Check for awaiting input condition
        const awaitingInput = this.detectAwaitingInput(fullOutput);

        console.log(`🧵 [THREAD RETURN] Returning threadId: ${this.capturedThreadId} for session`);
        resolve({
          success: exitCode === 0,
          output: redactedOutput,
          telemetry,
          awaitingInput,
          threadId: this.capturedThreadId
        });
      });
      
      child.on('error', (error) => {
        const errorOutput = `Failed to spawn amp: ${error.message}`;
        console.log(`🧵 [THREAD RETURN] Error case - returning threadId: ${this.capturedThreadId}`);
        resolve({
          success: false,
          output: redactSecrets(errorOutput, this.config.env),
          telemetry: {
            exitCode: -1,
            toolCalls: []
          },
          awaitingInput: false,
          threadId: this.capturedThreadId
        });
      });
    });
  }

  async consultOracle(
    query: string,
    workingDir: string,
    context?: string,
    modelOverride?: string
  ): Promise<AmpIterationResult> {
    const oraclePrompt = this.buildOraclePrompt(query, context);
    
    return new Promise(async (resolve) => {
      const args = [...(this.config.ampArgs || []), ...(this.config.extraArgs || []), '--oracle'];
      
      // Try to enable debug logging (with fallback)
      let debugLogFile: string | null = null;
      try {
        const tempLogFile = join(tmpdir(), `amp_oracle_debug_${Date.now()}_${Math.random().toString(36).substr(2, 9)}.log`);
        // Test write permissions by creating a test file
        const { writeFileSync, unlinkSync } = await import('fs');
        const testFile = tempLogFile + '.test';
        writeFileSync(testFile, 'test', { mode: 0o600 }); // Secure permissions
        unlinkSync(testFile);
        
        // If test succeeded, use debug logging
        debugLogFile = tempLogFile;
        args.push('--log-level', 'debug', '--log-file', debugLogFile);
        console.log('Oracle debug logging enabled for metrics parsing');
      } catch (debugSetupError) {
        console.warn('Oracle debug logging unavailable, will use text parsing fallback:', (debugSetupError as Error).message);
        debugLogFile = null;
      }
      
      // Add model override for oracle
      if (modelOverride === 'gpt-5') {
        args.push('--try-gpt5');
      } else if (modelOverride === 'alloy') {
        // Alloy is handled via environment variable (set below)
      } else if (modelOverride && modelOverride !== 'default') {
        // Note: amp CLI may not support --model flag for all models
        console.warn(`Model override '${modelOverride}' may not be supported by amp CLI`);
      }
      
      // Enable streaming JSON for oracle if supported and configured
      if (this.config.enableJSONLogs) {
        args.push('--stream-json');
      }
      
      const env = sanitizeEnvironment({ 
        ...process.env, 
        ...(this.config.env || {}),
        ...getAmpEnvironment(this.config.runtimeConfig || {}, this.config.ampSettings)
      }, this.config.ampSettings);
      
      // Ensure AMP_API_KEY is available - check shell environment if missing
      if (!env.AMP_API_KEY && process.env.SHELL) {
        try {

          const result = await new Promise<string>((resolve) => {
            const shell = spawn(process.env.SHELL!, ['-c', 'source ~/.zshrc && echo $AMP_API_KEY'], { 
              stdio: ['pipe', 'pipe', 'pipe'] 
            });
            let output = '';
            shell.stdout?.on('data', (data) => output += data.toString());
            shell.on('close', () => resolve(output.trim()));
          });
          
          if (result && result !== 'your-actual-api-key-here') {
            env.AMP_API_KEY = result;
            console.log('AMP_API_KEY sourced from shell environment for Oracle');
          }
        } catch (error) {
          console.warn('Failed to source AMP_API_KEY from shell for Oracle:', error);
        }
      }
      
      // Handle alloy mode for oracle
      if (modelOverride === 'alloy') {
        env['amp.internal.alloy.enable'] = 'true';
      }
      
      const child = spawn(this.config.ampPath!, args, {
        cwd: workingDir,
        stdio: ['pipe', 'pipe', 'pipe'],
        env
      });
      
      let output = '';
      let stderr = '';
      
      // Real-time telemetry tracking for oracle
      const realtimeTelemetry: AmpTelemetry = {
        exitCode: 0,
        toolCalls: []
      };
      
      child.stdout?.on('data', (data) => {
        const chunk = data.toString();
        output += chunk;
        
        // Emit raw output event
        this.emit('streaming-event', {
          type: 'output',
          timestamp: new Date().toISOString(),
          data: { chunk, isOracle: true }
        } as StreamingEvent);
        
        // Process streaming JSON if enabled
        if (this.config.enableJSONLogs) {
          this.processStreamingJSON(chunk, realtimeTelemetry, undefined, undefined);
        }
      });
      
      child.stderr?.on('data', (data) => {
        const chunk = data.toString();
        stderr += chunk;
        
        // Emit error event
        this.emit('streaming-event', {
          type: 'error',
          timestamp: new Date().toISOString(),
          data: { chunk, isOracle: true }
        } as StreamingEvent);
        
        // Also process stderr for JSON logs (some tools log to stderr)
        if (this.config.enableJSONLogs) {
          this.processStreamingJSON(chunk, realtimeTelemetry, undefined, undefined);
        }
      });
      
      if (child.stdin) {
        child.stdin.write(oraclePrompt);
        child.stdin.end();
      }
      
      child.on('close', async (exitCode) => {
        const fullOutput = output + stderr;
        
        // Clean up JSON buffer when oracle process completes  
        this.jsonBuffer = '';
        
        const redactedOutput = redactSecrets(fullOutput, this.config.env);
        
        // Parse telemetry from output
        const telemetry = this.telemetryParser.parseOutput(fullOutput);
        
        // Clean up debug log file
        if (debugLogFile) {
          try {
            const { unlink } = await import('fs/promises');
            await unlink(debugLogFile);
          } catch (cleanupError) {
            // Failed to clean up oracle debug log file
          }
        }

        resolve({
          success: exitCode === 0,
          output: redactedOutput,
          telemetry,
          awaitingInput: false
        });
      });
      
      child.on('error', (error) => {
        const errorOutput = `Failed to spawn amp oracle: ${error.message}`;
        resolve({
          success: false,
          output: redactSecrets(errorOutput, this.config.env),
          telemetry: {
            exitCode: -1,
            toolCalls: []
          },
          awaitingInput: false
        });
      });
    });
  }

  private async buildIterationPrompt(prompt: string, workingDir: string, sessionId?: string): Promise<string> {
    return prompt;
  }

  // Note: buildContinuePrompt is no longer used - thread continuation now uses proper CLI commands

  private buildOraclePrompt(query: string, context?: string): string {
    return `Please analyze this query and provide expert guidance:

Query: ${query}

${context ? `Additional Context:\n${context}\n` : ''}

Please provide a thorough analysis and actionable recommendations.`;
  }



  private detectAwaitingInput(output: string): boolean {
    const awaitingPatterns = [
      /awaiting input/i,
      /waiting for input/i,
      /please provide/i,
      /user input required/i,
      /paused for input/i
    ];

    return awaitingPatterns.some(pattern => pattern.test(output));
  }



  /**
   * Validate Amp CLI authentication and return detailed status
   */
  async validateAuth(): Promise<{
    isAuthenticated: boolean;
    error?: string;
    suggestion?: string;
    hasCredits?: boolean;
  }> {
    return new Promise(async (resolve) => {
      const testPrompt = 'echo "auth test"';
      const env = sanitizeEnvironment({ 
        ...process.env, 
        ...(this.config.env || {}),
        ...getAmpEnvironment(this.config.runtimeConfig || {}, this.config.ampSettings)
      }, this.config.ampSettings);
      
      // Ensure AMP_API_KEY is available - check shell environment if missing
      if (!env.AMP_API_KEY && process.env.SHELL) {
        try {
          const result = await new Promise<string>((resolve) => {
            const shell = spawn(process.env.SHELL!, ['-c', 'source ~/.zshrc && echo $AMP_API_KEY'], { 
              stdio: ['pipe', 'pipe', 'pipe'] 
            });
            let output = '';
            shell.stdout?.on('data', (data) => output += data.toString());
            shell.on('close', () => resolve(output.trim()));
          });
          
          if (result && result !== 'your-actual-api-key-here') {
            env.AMP_API_KEY = result;
            // AMP_API_KEY sourced from shell environment for auth validation
          }
        } catch (error) {
          // Failed to source AMP_API_KEY from shell for auth validation
        }
      }
      const child = spawn(this.config.ampPath!, ['-x'], {
        stdio: ['pipe', 'pipe', 'pipe'],
        env
      });
      
      let output = '';
      let stderr = '';
      
      child.stdout?.on('data', (data) => output += data.toString());
      child.stderr?.on('data', (data) => stderr += data.toString());
      
      if (child.stdin) {
        child.stdin.write(testPrompt);
        child.stdin.end();
      }
      
      child.on('close', (exitCode) => {
        const fullOutput = output + stderr;
        

        
        if (fullOutput.includes('Not logged in') || fullOutput.includes('Unauthorized')) {
          resolve({
            isAuthenticated: false,
            error: 'Not logged in to Amp CLI',
            suggestion: 'Run "amp login" in terminal or use the built-in login flow'
          });
        } else if (fullOutput.includes('Insufficient credit')) {
          resolve({
            isAuthenticated: true,
            hasCredits: false,
            error: 'Insufficient credit balance',
            suggestion: 'Add credits to your Amp account at ampcode.com/settings'
          });
        } else if (exitCode === 0) {
          resolve({
            isAuthenticated: true,
            hasCredits: true
          });
        } else {
          resolve({
            isAuthenticated: false,
            error: `Auth validation failed: ${fullOutput.slice(0, 100)}`,
            suggestion: 'Check your Amp CLI configuration'
          });
        }
      });
      
      child.on('error', (error) => {
        resolve({
          isAuthenticated: false,
          error: `Failed to run amp CLI: ${error.message}`,
          suggestion: 'Make sure Amp CLI is installed and in your PATH'
        });
      });
    });
  }
  
  /**
   * Process streaming JSON chunks and emit real-time telemetry events
   * Handles multi-line JSON objects and partial chunks across data reads
   */
  private processStreamingJSON(chunk: string, realtimeTelemetry: AmpTelemetry, sessionId?: string, threadId?: string) {
    // Add chunk to buffer
    this.jsonBuffer += chunk;
    
    console.log(`[DEBUG] Stream JSON chunk received (${chunk.length} chars):`, chunk.slice(0, 200));
    console.log(`[DEBUG] Current buffer size: ${this.jsonBuffer.length} chars`);
    
    // Process complete JSON objects from buffer
    const completeObjects = this.extractCompleteJSONObjects();
    
    console.log(`[DEBUG] Extracted ${completeObjects.length} complete JSON objects`);
    
    for (const jsonString of completeObjects) {
      try {
        const parsed = JSON.parse(jsonString);
        
        console.log(`[DEBUG] Parsed JSON object:`, { type: parsed.type, keys: Object.keys(parsed) });
        
        // Process stream-json format directly (no need for JSONL parser)
        const streamEvent = this.parseStreamJSONEvent(parsed);
        
        console.log(`[DEBUG] Stream event result:`, streamEvent ? { type: streamEvent.type, hasContent: !!(streamEvent.content || streamEvent.result) } : 'null');
        
        if (streamEvent) {
          // Track the current model from model_info, token_usage, or llm_usage events
          if (streamEvent.type === 'model_info' || 
              (streamEvent.type === 'token_usage' && streamEvent.model)) {
            this.lastModel = streamEvent.model;
          }
          
          // Back-fill model for assistant messages that don't have one
          if (streamEvent.type === 'assistant_message' && !streamEvent.model) {
            streamEvent.model = this.lastModel ?? 'unknown';
          }
          // Update real-time telemetry
          this.updateRealtimeTelemetry(realtimeTelemetry, streamEvent);
          
          // Persist stream event to store if sessionId provided
          if (sessionId && this.store) {
            try {
              console.log(`[DEBUG] Persisting stream event to store:`, { sessionId, type: streamEvent.type });
              this.store.addStreamEvent(sessionId, streamEvent.type, streamEvent.timestamp, streamEvent);
            } catch (error) {
              console.warn('Failed to persist stream event:', error);
            }
          } else {
            console.log(`[DEBUG] Not persisting stream event - store:`, !!this.store, 'sessionId:', sessionId);
          }
          
          // Emit specific streaming events based on type
          switch (streamEvent.type) {
            case 'tool_start':
              this.emit('streaming-event', {
                type: 'tool_start',
                timestamp: streamEvent.timestamp,
                data: {
                  toolName: streamEvent.tool,
                  args: streamEvent.args,
                  sessionId
                }
              } as StreamingEvent);
              break;
              
            case 'tool_finish':
              this.emit('streaming-event', {
                type: 'tool_finish',
                timestamp: streamEvent.timestamp,
                data: {
                  toolName: streamEvent.tool,
                  durationMs: streamEvent.duration,
                  success: streamEvent.success,
                  result: streamEvent.result,
                  output: streamEvent.output,
                  sessionId
                }
              } as StreamingEvent);
              break;
              
            case 'token_usage':
              this.emit('streaming-event', {
                type: 'token_usage',
                timestamp: streamEvent.timestamp,
                data: {
                  totalTokens: streamEvent.tokens?.total || streamEvent.tokens,
                  promptTokens: streamEvent.tokens?.input_tokens || streamEvent.tokens?.prompt,
                  completionTokens: streamEvent.tokens?.output_tokens || streamEvent.tokens?.completion,
                  cost: streamEvent.cost,
                  model: streamEvent.model,
                  sessionId
                }
              } as StreamingEvent);
              break;
              
            case 'assistant_message':
              this.emit('streaming-event', {
                type: 'assistant_message',
                timestamp: streamEvent.timestamp,
                data: {
                  content: streamEvent.content,
                  model: streamEvent.model,
                  usage: streamEvent.usage,
                  sessionId: streamEvent.session_id || sessionId
                }
              } as StreamingEvent);
              break;
              
            case 'session_result':
              this.emit('streaming-event', {
                type: 'session_result',
                timestamp: streamEvent.timestamp,
                data: {
                  result: streamEvent.result,
                  durationMs: streamEvent.duration_ms,
                  numTurns: streamEvent.num_turns,
                  isError: streamEvent.is_error,
                  sessionId: streamEvent.session_id || sessionId
                }
              } as StreamingEvent);
              break;
              
            case 'model_info':
              this.emit('streaming-event', {
                type: 'model_change',
                timestamp: streamEvent.timestamp,
                data: {
                  model: streamEvent.model,
                  sessionId
                }
              } as StreamingEvent);
              break;
          }
        }
      } catch (error) {
        // Log parse errors for debugging but continue processing
        console.warn('JSON parse error in streaming data:', error instanceof Error ? error.message : String(error));
        console.warn('Failed JSON string:', jsonString.slice(0, 200));
      }
    }
  }

  /**
   * Extract complete JSON objects from the buffer
   * Handles both single-line and multi-line JSON objects
   */
  private extractCompleteJSONObjects(): string[] {
    const completeObjects: string[] = [];
    let position = 0;
    
    console.log(`[DEBUG] Extracting from buffer (${this.jsonBuffer.length} chars):`, this.jsonBuffer.slice(0, 200));
    
    while (position < this.jsonBuffer.length) {
      // Skip non-JSON content (text, whitespace, etc.)
      const jsonStart = this.findNextJSONStart(position);
      if (jsonStart === -1) {
        // No more JSON objects found, keep remaining content in buffer
        console.log(`[DEBUG] No more JSON objects found, remaining buffer:`, this.jsonBuffer.slice(position, position + 100));
        this.jsonBuffer = this.jsonBuffer.slice(position);
        break;
      }
      
      console.log(`[DEBUG] Found JSON start at position ${jsonStart}`);
      
      // Try to extract complete JSON object starting at jsonStart
      const jsonEnd = this.findJSONObjectEnd(jsonStart);
      if (jsonEnd === -1) {
        // Incomplete JSON object, keep from jsonStart onwards in buffer
        console.log(`[DEBUG] Incomplete JSON object, keeping from position ${jsonStart}`);
        this.jsonBuffer = this.jsonBuffer.slice(jsonStart);
        break;
      }
      
      // Extract complete JSON object
      const jsonString = this.jsonBuffer.slice(jsonStart, jsonEnd + 1);
      completeObjects.push(jsonString);
      position = jsonEnd + 1;
    }
    
    // If we processed all complete objects, remove them from buffer
    if (completeObjects.length > 0 && position >= this.jsonBuffer.length) {
      this.jsonBuffer = '';
    }
    
    // Clear buffer if it gets too large without valid JSON (prevent memory leaks)
    if (this.jsonBuffer.length > 50000) {
      // Try to salvage any JSON objects that might be at the end
      const lastBraceIndex = this.jsonBuffer.lastIndexOf('{');
      if (lastBraceIndex > 0) {
        this.jsonBuffer = this.jsonBuffer.slice(lastBraceIndex);
      } else {
        console.warn('Clearing large JSON buffer without recoverable JSON');
        this.jsonBuffer = '';
      }
    }
    
    return completeObjects;
  }
  
  /**
   * Find the next JSON object start position (opening brace)
   */
  private findNextJSONStart(fromPosition: number): number {
    for (let i = fromPosition; i < this.jsonBuffer.length; i++) {
      if (this.jsonBuffer[i] === '{') {
        return i;
      }
    }
    return -1;
  }
  
  /**
   * Find the end of a JSON object starting at the given position
   * Returns the position of the closing brace, or -1 if incomplete
   */
  private findJSONObjectEnd(startPosition: number): number {
    let braceCount = 0;
    let inString = false;
    let escapeNext = false;
    
    for (let i = startPosition; i < this.jsonBuffer.length; i++) {
      const char = this.jsonBuffer[i];
      
      if (escapeNext) {
        escapeNext = false;
        continue;
      }
      
      if (char === '\\') {
        escapeNext = true;
        continue;
      }
      
      if (char === '"') {
        inString = !inString;
        continue;
      }
      
      if (inString) {
        continue;
      }
      
      if (char === '{') {
        braceCount++;
      } else if (char === '}') {
        braceCount--;
        
        if (braceCount === 0) {
          return i; // Found complete JSON object
        }
      }
    }
    
    return -1; // Incomplete JSON object
  }
  
  /**
   * Convert a flat stream-json object into the internal StreamingEvent shape
   * Returns null for unknown / unhandled record types.
   */
  private parseStreamJSONEvent(parsed: any): any | null {
    if (!parsed || typeof parsed !== 'object' || !parsed.type) return null;

    // Normalise timestamp – fall back to "now" if the record does not supply one
    const ts = parsed.timestamp ?? new Date().toISOString();

    switch (parsed.type) {
      /* ──────────────────────────────── tool execution ─────────────────────────────── */
      case 'tool_start':
        return {
          type: 'tool_start',
          timestamp: ts,
          tool: parsed.tool,
          args: parsed.args ?? parsed.input   // both names appear in the wild
        };

      case 'tool_finish':
        return {
          type: 'tool_finish',
          timestamp: ts,
          tool: parsed.tool,
          success: parsed.success !== false,   // default to true when field absent
          duration: parsed.duration ?? parsed.elapsed ?? 0
        };

      /* ──────────────────────────────── token usage ─────────────────────────────── */
      case 'token_usage': {
        // The parser must always expose a "tokens" object with prompt/completion/total.
        const tk = parsed.tokens ?? {
          prompt:  parsed.prompt_tokens     ?? parsed.prompt    ?? 0,
          completion: parsed.completion_tokens ?? parsed.completion ?? 0,
          total:   parsed.total_tokens      ?? parsed.total     ??
                   ((parsed.prompt_tokens ?? 0) + (parsed.completion_tokens ?? 0))
        };

        return {
          type: 'token_usage',
          timestamp: ts,
          tokens: tk,
          model: parsed.model,
          cost: parsed.cost ?? this.calculateCost(tk, parsed.model)
        };
      }

      /* ──────────────────────────────── assistant messages ─────────────────────────────── */
      case 'assistant':
        // Extract assistant message content and usage metrics
        if (parsed.message) {
          const message = parsed.message;
          
          // Extract token usage from message
          if (message.usage) {
            setTimeout(() => {
              this.emit('streaming-event', {
                type: 'token_usage',
                timestamp: ts,
                data: {
                  totalTokens: (message.usage.input_tokens || 0) + (message.usage.output_tokens || 0),
                  promptTokens: message.usage.input_tokens || message.usage.cache_read_input_tokens || 0,
                  completionTokens: message.usage.output_tokens || 0,
                  cacheCreationTokens: message.usage.cache_creation_input_tokens || 0,
                  model: message.model || 'unknown',
                  sessionId: parsed.session_id
                }
              });
            }, 0);
          }
          
          // Extract text content for display
          const textContent = message.content
            ?.filter((item: any) => item.type === 'text')
            ?.map((item: any) => item.text)
            ?.join('') || '';
          
          // Extract tool usage from content
          const toolUses = message.content
            ?.filter((item: any) => item.type === 'tool_use') || [];
          
          // Emit tool events for each tool use
          for (const toolUse of toolUses) {
            if (toolUse.name) {
              console.log(`[DEBUG] Emitting tool_start event for tool: ${toolUse.name}`);
              setTimeout(() => {
                this.emit('streaming-event', {
                  type: 'tool_start',
                  timestamp: ts,
                  data: {
                    tool: toolUse.name,
                    args: toolUse.input || {},
                    sessionId: parsed.session_id
                  }
                });
              }, 0);
            }
          }
          
          return {
            type: 'assistant_message',
            timestamp: ts,
            content: textContent,
            model: message.model,
            usage: message.usage,
            session_id: parsed.session_id,
            tools: toolUses.map((tool: any) => tool.name).filter(Boolean)
          };
        }
        break;

      /* ──────────────────────────────── result summary ─────────────────────────────── */
      case 'result':
        return {
          type: 'session_result',
          timestamp: ts,
          result: parsed.result,
          duration_ms: parsed.duration_ms,
          num_turns: parsed.num_turns,
          is_error: parsed.is_error,
          session_id: parsed.session_id
        };

      /* ──────────────────────────────── LLM usage (similar to token_usage but from metrics) ───────────────────── */
      case 'llm_usage': {
        return {
          type: 'token_usage',
          timestamp: ts,
          tokens: {
            prompt: parsed.data?.promptTokens ?? parsed.promptTokens ?? 0,
            completion: parsed.data?.completionTokens ?? parsed.completionTokens ?? 0,
            total: parsed.data?.totalTokens ?? parsed.totalTokens ?? 0
          },
          model: parsed.data?.model ?? parsed.model,
          cost: parsed.data?.costUsd ?? parsed.costUsd ?? 0
        };
      }

      /* ──────────────────────────────── model selection / info ───────────────────── */
      case 'model_info':
      case 'model_change':
        return {
          type: 'model_info',
          timestamp: ts,
          model: parsed.model
        };

      /* ──────────────────────────────── file edits ───────────────────── */
      case 'file_edit':
        return {
          type: 'file_edit',
          timestamp: ts,
          path: parsed.path,
          operation: parsed.operation,
          linesAdded: parsed.linesAdded || 0,
          linesDeleted: parsed.linesDeleted || 0
        };

      /* ──────────────────────────────── system messages ───────────────────── */
      case 'system':
        // Capture thread ID from system init messages
        if (parsed.subtype === 'init' && (parsed.session_id || parsed.threadId)) {
          const oldThreadId = this.capturedThreadId;
          const newThreadId = parsed.session_id || parsed.threadId;
          this.capturedThreadId = newThreadId;
          console.log(`🧵 [THREAD CAPTURE] System init: ${oldThreadId} -> ${newThreadId}`);
          console.log(`🧵 [THREAD CAPTURE] Full parsed object:`, JSON.stringify(parsed, null, 2));
        }
        
        // Also capture thread ID from any message that has session_id
        if ((parsed.session_id || parsed.threadId) && !this.capturedThreadId) {
          const threadId = parsed.session_id || parsed.threadId;
          this.capturedThreadId = threadId;
          console.log(`🧵 [THREAD CAPTURE] Fallback capture from ${parsed.type}/${parsed.subtype}: ${threadId}`);
        }
        return {
          type: 'system',
          timestamp: ts,
          subtype: parsed.subtype,
          session_id: parsed.session_id
        };

      default:
        // Unknown record type – safely ignore
        return null;
    }
  }
  
  /**
   * Calculate token cost based on usage and model
   */
  private calculateCost(tokens: any, model?: string): number {
    // Basic cost calculation - adjust rates as needed
    const inputCost = (tokens.prompt || tokens.input_tokens || 0) * 0.00001; // $0.01 per 1K tokens
    const outputCost = (tokens.completion || tokens.output_tokens || 0) * 0.00003; // $0.03 per 1K tokens
    return inputCost + outputCost;
  }
  
  /**
   * Update real-time telemetry with new event data
   */
  private updateRealtimeTelemetry(telemetry: AmpTelemetry, event: any) {
    if (event.type === 'token_usage' && event.tokens) {
      telemetry.promptTokens = (telemetry.promptTokens || 0) + (event.tokens.prompt || 0);
      telemetry.completionTokens = (telemetry.completionTokens || 0) + (event.tokens.completion || 0);
      telemetry.totalTokens = (telemetry.totalTokens || 0) + (event.tokens.total || 0);
      
      if (event.model && !telemetry.model) {
        telemetry.model = event.model;
      }
    }
    
    if (event.type === 'model_info' && event.model && !telemetry.model) {
      telemetry.model = event.model;
    }
    
    // Ensure telemetry always has a model if we've tracked one
    if (!telemetry.model && this.lastModel) {
      telemetry.model = this.lastModel;
    }
    
    // Handle assistant_message events with tools
    if (event.type === 'assistant_message' && event.tools && event.tools.length > 0) {
      console.log(`[DEBUG] Adding ${event.tools.length} tools from assistant message to telemetry`);
      for (const toolName of event.tools) {
        const toolCall = {
          toolName: toolName,
          args: {},
          success: true,
          timestamp: event.timestamp
        };
        telemetry.toolCalls.push(toolCall);
        console.log(`[DEBUG] Added tool call: ${toolName}`);
      }
    }
    
    if ((event.type === 'tool_start' || event.type === 'tool_finish') && event.tool) {
      // Find existing tool call or create new one
      let toolCall = telemetry.toolCalls.find(tc => 
        tc.toolName === event.tool && 
        Math.abs(new Date(tc.timestamp).getTime() - new Date(event.timestamp).getTime()) < 300000 // 5 min window
      );
      
      if (!toolCall && event.type === 'tool_start') {
        toolCall = {
          toolName: event.tool,
          args: event.args || {},
          success: true,
          timestamp: event.timestamp
        };
        telemetry.toolCalls.push(toolCall);
      } else if (toolCall && event.type === 'tool_finish') {
        toolCall.success = event.success !== false;
        toolCall.durationMs = event.duration;
      }
    }
  }

  /**
   * Check if amp CLI is authenticated
   */
  async checkAuthentication(): Promise<boolean> {
    return new Promise((resolve) => {
      const env = sanitizeEnvironment({ 
        ...process.env, 
        ...(this.config.env || {}),
        ...getAmpEnvironment(this.config.runtimeConfig || {}, this.config.ampSettings)
      }, this.config.ampSettings);
      
      const child = spawn(this.config.ampPath!, ['threads', 'list'], {
        stdio: ['pipe', 'pipe', 'pipe'],
        env
      });
      
      let stderr = '';
      child.stderr?.on('data', (data: Buffer) => {
        stderr += data.toString();
      });
      
      child.on('close', (exitCode: number) => {
        resolve(exitCode === 0 && !stderr.includes('Not logged in'));
      });
      
      child.on('error', () => {
        resolve(false);
      });
    });
  }

  async validateThreadExists(threadId: string): Promise<boolean> {
    return new Promise((resolve) => {
      const env = sanitizeEnvironment({ 
        ...process.env, 
        ...(this.config.env || {}),
        ...getAmpEnvironment(this.config.runtimeConfig || {}, this.config.ampSettings)
      }, this.config.ampSettings);
      
      const child = spawn(this.config.ampPath!, ['threads', 'list'], {
        stdio: ['pipe', 'pipe', 'pipe'],
        env
      });
      
      let stdout = '';
      let stderr = '';
      
      child.stdout?.on('data', (data: Buffer) => {
        stdout += data.toString();
      });
      
      child.stderr?.on('data', (data: Buffer) => {
        stderr += data.toString();
      });
      
      child.on('close', (exitCode: number) => {
        if (exitCode === 0 && !stderr.includes('Not logged in')) {
          // Check if threadId appears in the output
          resolve(stdout.includes(threadId));
        } else {
          resolve(false);
        }
      });
      
      child.on('error', () => {
        resolve(false);
      });
    });
  }

  /**
   * Start an interactive streaming session with Amp CLI
   */
  startInteractive(
    sessionId: string,
    workingDir: string,
    modelOverride?: string,
    threadId?: string,
    autoCommit?: boolean
  ): InteractiveHandle {
    const interactiveHandle = new InteractiveHandleImpl(
      sessionId,
      workingDir,
      modelOverride,
      threadId,
      this.config,
      this.store,
      this.telemetryParser,
      autoCommit,
      this.metricsEventBus
    );

    return interactiveHandle;
  }

  /**
   * Create a new thread within an existing session
   */
  async createNewThread(sessionId: string, name?: string): Promise<string> {
    if (!this.store) {
      throw new Error('Store not available');
    }
    
    const session = this.store.getSession(sessionId);
    if (!session) {
      throw new Error(`Session ${sessionId} not found`);
    }
    
    const threadName = name || `Thread ${new Date().toISOString().slice(0, 16)}`;
    return this.store.createThread(sessionId, threadName);
  }
}

class InteractiveHandleImpl extends EventEmitter implements InteractiveHandle {
  private child: any = null;
  private state: InteractiveState = 'connecting';
  private sessionId: string;
  private threadId?: string;
  private store?: any;
  private config: AmpAdapterConfig;
  private jsonBuffer: string = '';
  private realtimeTelemetry: AmpTelemetry = { exitCode: 0, toolCalls: [] };
  private workingDir: string = '';
  private autoCommit?: boolean;
  private isInteractive: boolean = true;
  private metricsEventBus?: any;
  private metricsCleanup?: () => void;
  private toolUseIdToName: Map<string, string> = new Map(); // Track tool_use_id to tool name mapping

  constructor(
    sessionId: string,
    workingDir: string,
    modelOverride: string | undefined,
    threadId: string | undefined,
    config: AmpAdapterConfig,
    store: any,
    telemetryParser: any,
    autoCommit?: boolean,
    metricsEventBus?: any
  ) {
    super();
    this.sessionId = sessionId;
    // Don't set threadId to 'new' - wait for amp CLI to provide the real thread ID
    this.threadId = (threadId === 'new') ? undefined : threadId;
    this.store = store;
    
    // Process config like main AmpAdapter constructor
    this.config = {
      ampPath: getAmpCliPath(config.runtimeConfig || {}) || config.ampPath || process.env.AMP_BIN || 'amp',
      ampArgs: config.ampArgs || [],
      enableJSONLogs: config.enableJSONLogs !== false,
      env: config.env,
      // For interactive sessions, don't pass agent flags - let natural text analysis handle agent selection
      extraArgs: [...getAmpExtraArgs(config.runtimeConfig || {})],
      runtimeConfig: config.runtimeConfig
    };
    
    this.workingDir = workingDir;
    this.autoCommit = autoCommit;
    this.metricsEventBus = metricsEventBus;
    this.initializeConnection(workingDir, modelOverride, threadId, config, store, telemetryParser, autoCommit);
  }

  private async initializeConnection(
    workingDir: string,
    modelOverride: string | undefined,
    threadId: string | undefined,
    config: AmpAdapterConfig,
    store: any,
    telemetryParser: any,
    autoCommit?: boolean
  ) {
    try {
      // Build args for streaming interactive mode - use the same as Go implementation
      const args = [
        '--execute',
        '--stream-json',
        '--stream-json-input',
        '--dangerously-allow-all'
      ];

      // Add thread continuation if threadId provided or session has existing threads
      if (threadId && threadId !== 'new') {
        // Validate thread exists before attempting to continue
        const threadExists = await this.validateThreadExists(threadId);
        if (threadExists) {
          // Continue specific existing thread
          args.unshift('threads', 'continue', threadId);
          console.log(`Attempting to continue thread ${threadId} for interactive session`);
          
          // Store the threadId for potential fallback use
          this.threadId = threadId;
        } else {
          console.log(`Thread ${threadId} doesn't exist on Amp server - will create new thread instead`);
          // Don't add continue args, let amp CLI create new thread
        }
      } else if (threadId === 'new' || !threadId) {
        // Force new thread creation or handle case with no threadId
        if (threadId === 'new') {
        // Explicitly requested new thread - let amp CLI create it naturally
        // Don't set this.threadId or add continue args - this forces amp CLI to create a fresh thread
           console.log(`Explicitly requested new thread, will let amp CLI create it for interactive session`);
        } else if (store) {
          try {
            // First try to use current amp thread if it exists and belongs to this session
            const { getCurrentAmpThreadId } = await import('./amp-utils.js');
            const currentThreadId = await getCurrentAmpThreadId();
            console.log(`[DEBUG] Current amp thread from file: ${currentThreadId}`);
            console.log(`[DEBUG] Session ID: ${this.sessionId}`);
            
            if (currentThreadId) {
            // Check if current thread belongs to this session
               const threads = store.getSessionThreads(this.sessionId);
               console.log(`[DEBUG] Session threads:`, threads.map((t: any) => t.id));
               const currentSessionThread = threads.find((t: any) => t.id === currentThreadId);
               console.log(`[DEBUG] Found current thread in session:`, !!currentSessionThread);
              
              if (currentSessionThread) {
                console.log(`Using current amp thread ${currentThreadId} for interactive session`);
                this.threadId = currentThreadId;
                args.unshift('threads', 'continue', currentThreadId);
              } else {
                console.log(`Current amp thread ${currentThreadId} doesn't belong to session ${this.sessionId}`);
                // Let amp CLI create the thread naturally - don't pass thread ID
                console.log(`Will let amp CLI create new thread for interactive session`);
              }
              } else {
              // No current thread, let amp CLI create new one
              console.log(`No current amp thread found, will let amp CLI create new thread for interactive session`);
              }
          } catch (error) {
            console.warn('Could not determine thread strategy, will let amp CLI create new thread:', error);
            // Let amp CLI create the thread naturally - don't pass thread ID
            console.log(`Will let amp CLI create fallback thread for interactive session`);
          }
        }
      }

      // Add model override if specified
      if (modelOverride === 'gpt-5') {
        args.push('--try-gpt5');
      } else if (modelOverride === 'alloy') {
        // Alloy is handled via environment variable, not command line args
        // Environment variable will be set below
      } else if (modelOverride && modelOverride !== 'default') {
        // Note: amp CLI may not support --model flag for all models
        // This may need to be handled differently based on the specific model
        console.warn(`Model override '${modelOverride}' may not be supported by amp CLI`);
      }

      // Add extra args (this.config.extraArgs already includes config.extraArgs)
      if (this.config.extraArgs?.length) {
        args.push(...this.config.extraArgs);
      }

      // Set up environment
      const env = sanitizeEnvironment({ 
        ...process.env, 
        ...config.env, 
        ...getAmpEnvironment(this.config.runtimeConfig || {}, this.config.ampSettings)
      }, this.config.ampSettings);

      console.log('Starting interactive amp process:', this.config.ampPath, args);
      console.log('Working directory:', workingDir);
      console.log('Thread ID:', threadId);
      console.log('Environment variables:', { AMP_URL: env.AMP_URL, NODE_TLS_REJECT_UNAUTHORIZED: env.NODE_TLS_REJECT_UNAUTHORIZED });
      
      // Set working directory for Amp tools
      env['PWD'] = workingDir;
      env['AMP_WORKING_DIR'] = workingDir;
      
      // Set alloy environment variable if alloy model is selected
      if (modelOverride === 'alloy') {
        env['amp.internal.alloy.enable'] = 'true';
      }

      // Spawn the amp process
      this.child = spawn(this.config.ampPath!, args, {
        cwd: workingDir,
        stdio: ['pipe', 'pipe', 'pipe'],
        env
      });

      // Set up event handlers
      this.setupEventHandlers(store, telemetryParser);

      // For streaming mode with --stream-json-input, the process will send 
      // a system init message when ready. We wait for that instead of using a timeout.

    } catch (error) {
      this.state = 'error';
      this.emit('error', error);
    }
  }

  private setupEventHandlers(store: any, telemetryParser: any) {
    if (!this.child) return;

    let stderrBuffer = '';

    this.child.stdout?.on('data', (data: Buffer) => {
      const chunk = data.toString();
      
      // Emit raw output event
      this.emit('streaming-event', {
        type: 'output',
        timestamp: new Date().toISOString(),
        data: { chunk }
      });

      // Process streaming JSON
      this.processStreamingJSON(chunk, store, telemetryParser);
    });

    // Connect metrics event bus to capture token usage and tool calls from streaming events
    if (this.metricsEventBus) {
      try {
        // Create a temporary iteration ID for metrics tracking
        const iterationId = `interactive-${Date.now()}`;
        this.metricsCleanup = this.metricsEventBus.connectToAmpAdapter(this, this.sessionId, iterationId);
        console.log(`[METRICS] Connected interactive session ${this.sessionId} to metrics tracking with iteration ${iterationId}`);
      } catch (error) {
        console.warn('Failed to connect interactive session to metrics:', error);
      }
    }

    this.child.stderr?.on('data', (data: Buffer) => {
      const chunk = data.toString();
      stderrBuffer += chunk;
      console.log(`[DEBUG] Amp CLI stderr:`, chunk.trim());
      
      // Emit error event (stderr is plain text, not JSON)
      this.emit('streaming-event', {
        type: 'error',
        timestamp: new Date().toISOString(),
        data: { chunk }
      });

      // Don't process stderr as JSON - it's plain text debug output
    });

    this.child.on('close', (exitCode: number) => {
      console.log('Interactive amp process closed with code:', exitCode);
      
      // Always log stderr for debugging
      if (stderrBuffer.trim()) {
        console.log('Interactive amp process stderr:', stderrBuffer.trim());
      }
      
      // Check for authentication errors
      if (exitCode === 1 && stderrBuffer.includes('Not logged in')) {
        this.state = 'error';
        this.emit('error', new Error('Amp CLI authentication required. Please run "amp login" to authenticate.'));
      } else {
        this.state = exitCode === 0 ? 'closed' : 'error';
        console.log(`Amp process exited with code ${exitCode}, autoCommit=${this.autoCommit}`);
        if (exitCode !== 0) {
          const errorMsg = stderrBuffer.trim() || 'Amp process failed with unknown error';
          console.error('Amp process failed with exit code', exitCode, ':', errorMsg);
          this.emit('error', new Error(`Amp process failed: ${errorMsg}`));
        } else if (this.autoCommit === false) {
          // If autoCommit is disabled, stage any changes made during the interactive session
          console.log(`Attempting to stage interactive changes for session ${this.sessionId}`);
          this.handlePostInteractiveStaging().catch(err => {
            console.error('Failed to stage interactive changes:', err);
          });
        } else {
          console.log(`Skipping staging: autoCommit=${this.autoCommit} (should be false to trigger staging)`);
        }
      }
      
      this.emit('state', this.state);
      
      // Clean up metrics connection
      if (this.metricsCleanup) {
        this.metricsCleanup();
        console.log(`[METRICS] Cleaned up metrics connection for interactive session ${this.sessionId}`);
      }
      
      // Clean up JSON buffer
      this.jsonBuffer = '';
    });

    this.child.on('error', (error: Error) => {
      console.error('Interactive amp process error:', error);
      this.state = 'error';
      
      // Clean up metrics connection on error
      if (this.metricsCleanup) {
        this.metricsCleanup();
        console.log(`[METRICS] Cleaned up metrics connection for interactive session ${this.sessionId} due to error`);
      }
      
      this.emit('error', error);
    });
  }

  private processStreamingJSON(chunk: string, store: any, telemetryParser: any) {
    this.jsonBuffer += chunk;

    // Extract complete JSON objects
    const completeObjects = this.extractCompleteJSONObjects();
    
    for (const jsonString of completeObjects) {
      try {
        const parsedObject = JSON.parse(jsonString);
        console.log(`[DEBUG] Received Amp response:`, parsedObject);
         
         // Log detailed error information for debugging
         if (parsedObject.type === 'system' && parsedObject.subtype === 'error_during_execution') {
           console.log(`[DEBUG] Error details:`, JSON.stringify(parsedObject.error, null, 2));
         }
        
        // Signal ready when we get the first system init message (like Go implementation)
        if (this.state === 'connecting' && parsedObject.type === 'system' && parsedObject.subtype === 'init') {
        this.state = 'ready';
        this.emit('state', this.state);
        console.log('Interactive session ready with tools:', parsedObject.tools);
          
           // Capture thread ID if we don't have one yet and amp CLI provided it
           if (!this.threadId && (parsedObject.threadId || parsedObject.session_id)) {
             this.threadId = parsedObject.threadId || parsedObject.session_id;
             console.log(`[DEBUG] Captured thread ID from amp CLI: ${this.threadId}`);
             // Store the thread in our local database
             if (store) {
               const existingThread = store.getSessionThreads(this.sessionId).find((t: any) => t.id === this.threadId);
               if (!existingThread) {
                 store.createThread(this.sessionId, 'Interactive Session', this.threadId);
                 const threadName = `Thread ${this.threadId}`;
                 store.updateThreadName(this.threadId, threadName);
                 console.log(`[DEBUG] Stored thread ${this.threadId} in local database`);
               }
             }
           }
         }
        
        // Store raw stream event
        if (store) {
          const type = parsedObject.type || 'unknown';
          const timestamp = new Date().toISOString();
          console.log(`[DEBUG] Interactive message type: ${type}, subtype: ${parsedObject.subtype || 'none'}`);
          store.addStreamEvent(this.sessionId, type, timestamp, parsedObject);
          
          // Store assistant messages in thread_messages table
          if (parsedObject.type === 'assistant' && this.threadId && parsedObject.message?.content) {
            console.log(`[DEBUG] Storing interactive assistant message in thread ${this.threadId}`);
            const content = typeof parsedObject.message.content === 'string' 
              ? parsedObject.message.content 
              : JSON.stringify(parsedObject.message.content);
            store.addThreadMessage(this.threadId, 'assistant', content);
          }

          // Handle user messages that contain tool results
          if (parsedObject.type === 'user' && parsedObject.message?.content && Array.isArray(parsedObject.message.content)) {
            for (const contentItem of parsedObject.message.content) {
              if (contentItem.type === 'tool_result') {
                // Look up the tool name from the stored mapping
                const toolName = this.toolUseIdToName.get(contentItem.tool_use_id) || contentItem.tool_use_id;
                
                // Emit tool_finish event with actual result content
                setImmediate(() => {
                  const toolFinishEvent = {
                    type: 'tool_finish',
                    timestamp: new Date().toISOString(),
                    data: {
                      tool: toolName,
                      success: !contentItem.is_error,
                      result: contentItem.content,
                      output: contentItem.content,
                      sessionId: parsedObject.session_id
                    }
                  };
                  console.log(`[DEBUG] Emitting real tool finish event with result:`, toolFinishEvent);
                  this.emit('streaming-event', toolFinishEvent);
                });
                
                // Clean up the mapping
                this.toolUseIdToName.delete(contentItem.tool_use_id);
              }
            }
          }

          // For interactive sessions, trigger staging when assistant message completes
          if (parsedObject.type === 'assistant' && this.sessionId && this.isInteractive && parsedObject.message?.content) {
            console.log(`[DEBUG] Interactive assistant message received, triggering post-interactive staging for session ${this.sessionId}`);
            this.handlePostInteractiveStaging().catch(err => {
              console.error('Post-interactive staging failed:', err);
            });
          }
        }

        // Convert to structured event and emit
        const streamingEvent = this.convertToStreamingEvent(parsedObject);
        if (streamingEvent) {
          this.emit('streaming-event', streamingEvent);
        }

      } catch (error) {
        console.warn('JSON parse error in interactive streaming:', error instanceof Error ? error.message : String(error));
      }
    }
  }

  private convertToStreamingEvent(parsed: any): StreamingEvent | null {
    const ts = new Date().toISOString();

    switch (parsed.type) {
      case 'assistant':
        // For assistant messages, we want to emit both the message event AND the token usage event
        // First, emit token usage if present
        if (parsed.message?.usage) {
          const usage = parsed.message.usage;
          // Emit token usage event for metrics
          setImmediate(() => {
            const tokenEvent = {
              type: 'token_usage',
              timestamp: ts,
              data: {
                tokens: {
                  prompt: usage.input_tokens || usage.promptTokens || 0,
                  completion: usage.output_tokens || usage.completionTokens || 0,
                  total: (usage.input_tokens || 0) + (usage.output_tokens || 0) || usage.totalTokens || 0
                },
                model: parsed.message.model || 'amp',
                sessionId: parsed.session_id
              }
            };
            console.log(`[METRICS] Emitting token usage event:`, tokenEvent);
            this.emit('streaming-event', tokenEvent);
          });
        }

        // Also emit tool usage events if the message contains tool_use
        if (parsed.message?.content && Array.isArray(parsed.message.content)) {
          for (const contentItem of parsed.message.content) {
            if (contentItem.type === 'tool_use') {
              // Store mapping from tool_use_id to tool name for later result matching
              if (contentItem.id) {
                this.toolUseIdToName.set(contentItem.id, contentItem.name);
              }

              // Emit tool_start event
              setImmediate(() => {
                const toolStartEvent = {
                  type: 'tool_start',
                  timestamp: ts,
                  data: {
                    tool: contentItem.name,
                    args: contentItem.input || {},
                    sessionId: parsed.session_id
                  }
                };
                console.log(`[METRICS] Emitting tool start event:`, toolStartEvent);
                this.emit('streaming-event', toolStartEvent);
              });

              // Note: tool_finish events will be emitted when we receive the actual tool result message
            }
          }
        }

        // Return the original assistant message event
        return {
          type: 'assistant_message',
          timestamp: ts,
          data: {
            content: parsed.message?.content,
            usage: parsed.message?.usage,
            sessionId: parsed.session_id
          }
        };

      case 'user':
        return {
          type: 'output',
          timestamp: ts,
          data: {
            content: parsed.message?.content,
            sessionId: parsed.session_id
          }
        };

      case 'result':
        return {
          type: 'session_result',
          timestamp: ts,
          data: {
            success: !parsed.is_error,
            result: parsed.result,
            duration_ms: parsed.duration_ms,
            usage: parsed.usage,
            sessionId: parsed.session_id
          }
        };

      default:
        return null;
    }
  }

  private extractCompleteJSONObjects(): string[] {
    const completeObjects: string[] = [];
    let position = 0;
    
    while (position < this.jsonBuffer.length) {
      const jsonStart = this.findNextJSONStart(position);
      if (jsonStart === -1) {
        this.jsonBuffer = this.jsonBuffer.slice(position);
        break;
      }
      
      const jsonEnd = this.findJSONObjectEnd(jsonStart);
      if (jsonEnd === -1) {
        this.jsonBuffer = this.jsonBuffer.slice(jsonStart);
        break;
      }
      
      const jsonString = this.jsonBuffer.slice(jsonStart, jsonEnd + 1);
      completeObjects.push(jsonString);
      position = jsonEnd + 1;
    }
    
    if (completeObjects.length > 0 && position >= this.jsonBuffer.length) {
      this.jsonBuffer = '';
    }
    
    return completeObjects;
  }

  private findNextJSONStart(fromPosition: number): number {
    for (let i = fromPosition; i < this.jsonBuffer.length; i++) {
      if (this.jsonBuffer[i] === '{') {
        return i;
      }
    }
    return -1;
  }

  private findJSONObjectEnd(startPosition: number): number {
    let braceCount = 0;
    let inString = false;
    let escapeNext = false;
    
    for (let i = startPosition; i < this.jsonBuffer.length; i++) {
      const char = this.jsonBuffer[i];
      
      if (escapeNext) {
        escapeNext = false;
        continue;
      }
      
      if (char === '\\') {
        escapeNext = true;
        continue;
      }
      
      if (char === '"') {
        inString = !inString;
        continue;
      }
      
      if (!inString) {
        if (char === '{') {
          braceCount++;
        } else if (char === '}') {
          braceCount--;
          if (braceCount === 0) {
            return i;
          }
        }
      }
    }
    
    return -1;
  }

  send(message: string): void {
    if (!this.child || !this.child.stdin || this.state !== 'ready') {
      console.warn('Cannot send message: connection not ready');
      return;
    }

    // Store user message in thread if we have a thread ID and store
    if (this.threadId && this.store) {
      try {
        console.log(`[DEBUG] Storing user message in thread ${this.threadId}`);
        this.store.addThreadMessage(this.threadId, 'user', message);
      } catch (error) {
        console.warn('Failed to store user message:', error);
      }
    }

    this.sendMessage(message);
  }

  private sendMessage(message: string): void {
    if (!this.child?.stdin) {
      console.error('Cannot send message: child process stdin not available');
      return;
    }

    // Send JSON formatted message for --stream-json-input mode (like Go implementation)
    const messageObj = {
      type: 'user',
      message: {
        role: 'user',
        content: [{ type: 'text', text: message }]
      }
    };

    const jsonLine = JSON.stringify(messageObj) + '\n';
    console.log(`[DEBUG] Sending message to Amp CLI:`, messageObj);
    this.child.stdin.write(jsonLine);
  }

  async validateThreadExists(threadId: string): Promise<boolean> {
    return new Promise(async (resolve) => {
      const child = spawn(this.config.ampPath!, ['threads', 'list'], {
        stdio: ['pipe', 'pipe', 'pipe']
      });
      
      let stdout = '';
      let stderr = '';
      
      child.stdout?.on('data', (data: Buffer) => {
        stdout += data.toString();
      });
      
      child.stderr?.on('data', (data: Buffer) => {
        stderr += data.toString();
      });
      
      child.on('close', (exitCode: number) => {
        if (exitCode === 0 && !stderr.includes('Not logged in')) {
          // Check if threadId appears in the output
          resolve(stdout.includes(threadId));
        } else {
          resolve(false);
        }
      });
      
      child.on('error', () => {
        resolve(false);
      });
    });
  }

  async stop(): Promise<void> {
    if (!this.child) return;

    return new Promise((resolve) => {
      this.child.on('close', () => {
        this.state = 'closed';
        
        // Clean up metrics connection
        if (this.metricsCleanup) {
          this.metricsCleanup();
          console.log(`[METRICS] Cleaned up metrics connection for interactive session ${this.sessionId} on stop`);
        }
        
        this.emit('state', this.state);
        resolve();
      });

      if (this.child.stdin) {
        this.child.stdin.end();
      }
      
      // Force kill after 5 seconds if graceful shutdown fails
      setTimeout(() => {
        if (this.child && !this.child.killed) {
          this.child.kill();
          resolve();
        }
      }, 5000);
    });
  }

  private async handlePostInteractiveStaging() {
    if (!this.workingDir || !this.store) return;
    
    // Only stage changes if autoCommit is disabled
    if (this.autoCommit !== false) {
      console.log(`Skipping staging: autoCommit=${this.autoCommit} (staging only when autoCommit=false)`);
      return;
    }
    
    try {
      const session = this.store.getSession(this.sessionId);
      if (!session) return;
      
      const git = new GitOps(session.repoRoot);
      
      // Debug: check what files exist in the working directory
      console.log(`DEBUG: Checking working directory: ${this.workingDir}`);
      try {
        const fs = await import('fs').then(m => m.promises);
        const files = await fs.readdir(this.workingDir, { withFileTypes: true });
        console.log(`DEBUG: Files in working directory:`, files.map(f => `${f.name}${f.isDirectory() ? '/' : ''}`));
        
        // Also check git status directly
        const statusResult = await git.exec(['status', '--porcelain'], this.workingDir);
        console.log(`DEBUG: Git status output: "${statusResult.stdout}"`);
      } catch (err) {
        console.log(`DEBUG: Error checking directory:`, err);
      }
      
      // Check if there are any unstaged changes
      const hasUnstagedChanges = await git.hasUnstagedChanges(this.workingDir);
      console.log(`Post-interactive check: hasUnstagedChanges=${hasUnstagedChanges} for session ${this.sessionId}`);
      
      // Emit file changes event immediately when changes are detected
      if (hasUnstagedChanges) {
        this.emit('files-changed', {
          sessionId: this.sessionId,
          message: 'Files modified by Amp'
        });
      }
      
      if (hasUnstagedChanges) {
        console.log(`Staging interactive changes for session ${this.sessionId}`);
        await git.stageAllChanges(this.workingDir);
        console.log(`Successfully staged changes for session ${this.sessionId}`);
        
        // Track file changes for interactive sessions too
        try {
          console.log(`[INTERACTIVE] About to track file changes for ${this.workingDir}`);
          const { FileDiffTracker } = await import('./metrics/file-diff-tracker.js');
          const { Logger } = await import('./utils/logger.js');
          const logger = new Logger('interactive-diff', 'debug');
          const fileDiffTracker = new FileDiffTracker(logger);
          const fileChanges = await fileDiffTracker.getFileChanges(this.workingDir);
          
          console.log(`[INTERACTIVE] Found ${fileChanges.length} file changes:`, fileChanges.map(c => `${c.path}: +${c.linesAdded}/-${c.linesDeleted}`));
          
          // Store as stream events for UI consumption AND create metric records
          if (this.store) {
            // Create or get current iteration for tracking
            const iterations = this.store.getIterations(this.sessionId);
            let iterationId = iterations.length > 0 ? iterations[iterations.length - 1].id : null;
            
            // If no iteration exists, create one for interactive changes
            if (!iterationId) {
              const iteration = this.store.createIteration(this.sessionId);
              iterationId = iteration.id;
              this.store.updateIteration(iterationId, {
                endTime: new Date().toISOString(),
                exitCode: 0
              });
              
              // Also create the iteration in the metrics system
              if (this.metricsEventBus) {
                const iterationNumber = iterations.length; // Since this is the new iteration
                await this.metricsEventBus.publishIterationStart(
                  this.sessionId,
                  iterationId,
                  iterationNumber,
                  'Interactive session',
                  []
                );
              }
              
              console.log(`[INTERACTIVE] Created iteration ${iterationId} for tracking`);
            }
            
            for (const change of fileChanges) {
              try {
                // Store as stream event for UI
                this.store.addStreamEvent(this.sessionId, 'file_edit', new Date().toISOString(), {
                  path: change.path,
                  linesAdded: change.linesAdded,
                  linesDeleted: change.linesDeleted,
                  operation: change.operation
                });
                
                // Use metrics event bus for proper handling and foreign key constraints
                if (this.metricsEventBus) {
                  await this.metricsEventBus.publishFileEdit(
                    this.sessionId,
                    iterationId,
                    change.path,
                    {
                      linesAdded: change.linesAdded,
                      linesDeleted: change.linesDeleted,
                      diff: change.diff,
                      operation: change.operation
                    }
                  );
                }
                
                console.log(`[INTERACTIVE] Stored file_edit metrics for ${change.path}: +${change.linesAdded}/-${change.linesDeleted}`);
              } catch (error) {
                console.error('Failed to store interactive file_edit events:', error);
              }
            }
            
            // Publish iteration end event to trigger aggregation of file changes
            if (fileChanges.length > 0 && this.metricsEventBus) {
              const iterationNumber = iterations.length; // Use same number as start event
              await this.metricsEventBus.publishIterationEnd(
                this.sessionId,
                iterationId,
                iterationNumber,
                'success',
                0, // No duration for interactive
                0  // No exit code
              );
              console.log(`[INTERACTIVE] Published iteration_end for metrics aggregation`);
            }
          }
        } catch (error) {
          console.error('Failed to track file changes for interactive session:', error);
        }
        
        // Emit an event so the UI can refresh
        this.emit('changes-staged', {
          sessionId: this.sessionId,
          message: 'Interactive changes staged for manual commit'
        });
      } else {
        console.log(`No unstaged changes found for session ${this.sessionId}`);
      }
    } catch (error) {
      console.error('Post-interactive staging failed:', error);
      throw error;
    }
  }

  private buildAgentArgs(config: AmpAdapterConfig): string[] {
    const args: string[] = [];
    
    if (config.agentId) {
      args.push('--agent', config.agentId);
    }
    
    // NOTE: --auto-route, --alloy, --multi-provider flags don't exist in current Amp CLI
    // Only --agent is currently supported
    
    return args;
  }


}<|MERGE_RESOLUTION|>--- conflicted
+++ resolved
@@ -54,15 +54,7 @@
   env?: Record<string, string>;
   extraArgs?: string[];
   runtimeConfig?: AmpRuntimeConfig;
-<<<<<<< HEAD
-  // SDLC Agent configuration
-  agentId?: string;           // Specific agent to use
-  autoRoute?: boolean;        // Enable auto-routing
-  alloyMode?: boolean;        // Enable primary + validator
-  multiProvider?: boolean;    // Enable multi-provider models
-=======
   ampSettings?: { mode?: string };
->>>>>>> 160fccc2
 }
 
 export interface AmpIterationResult {
@@ -107,40 +99,15 @@
       ampArgs: config.ampArgs || [],
       enableJSONLogs: config.enableJSONLogs !== false, // Default to true for streaming
       env: config.env,
-<<<<<<< HEAD
-      extraArgs: [...(config.extraArgs || []), ...getAmpExtraArgs(config.runtimeConfig || {}), ...this.buildAgentArgs(config)],
-      runtimeConfig: config.runtimeConfig,
-      // SDLC Agent configuration
-      agentId: config.agentId,
-      autoRoute: config.autoRoute,
-      alloyMode: config.alloyMode,
-      multiProvider: config.multiProvider
-=======
       extraArgs: [...(config.extraArgs || []), ...getAmpExtraArgs(config.runtimeConfig || {})],
       runtimeConfig: config.runtimeConfig,
       ampSettings: config.ampSettings
->>>>>>> 160fccc2
     };
     this.store = store;
     this.metricsEventBus = metricsEventBus;
   }
 
-<<<<<<< HEAD
-  private buildAgentArgs(config: AmpAdapterConfig): string[] {
-    const args: string[] = [];
-    
-    if (config.agentId) {
-      args.push('--agent', config.agentId);
-    }
-    
-    // NOTE: --auto-route, --alloy, --multi-provider flags don't exist in current Amp CLI
-    // Only --agent is currently supported
-    
-    return args;
-  }
-=======
-
->>>>>>> 160fccc2
+
 
   private async hasExistingThread(sessionId: string): Promise<boolean> {
     if (!this.store) return false;
@@ -429,18 +396,6 @@
       // Handle alloy mode via environment variable
       if (modelOverride === 'alloy') {
         env['amp.internal.alloy.enable'] = 'true';
-      }
-
-      // Add GLM-specific environment variables when using GLM
-      if (modelOverride === 'glm-4.5' || modelOverride === 'glm') {
-        if (process.env.OPENROUTER_API_KEY) {
-          env.OPENROUTER_API_KEY = process.env.OPENROUTER_API_KEY;
-          console.log(`[DEBUG] Added GLM OPENROUTER_API_KEY: ${process.env.OPENROUTER_API_KEY ? 'present' : 'missing'}`);
-        } else {
-          console.log(`[DEBUG] OPENROUTER_API_KEY not found in process.env`);
-        }
-        env.NODE_TLS_REJECT_UNAUTHORIZED = '0';
-        console.log(`[DEBUG] Added GLM environment variables for OpenRouter`);
       }
       
       // Determine CLI path based on model (GLM requires local CLI)
@@ -990,8 +945,6 @@
                   toolName: streamEvent.tool,
                   durationMs: streamEvent.duration,
                   success: streamEvent.success,
-                  result: streamEvent.result,
-                  output: streamEvent.output,
                   sessionId
                 }
               } as StreamingEvent);
@@ -1559,7 +1512,6 @@
   private isInteractive: boolean = true;
   private metricsEventBus?: any;
   private metricsCleanup?: () => void;
-  private toolUseIdToName: Map<string, string> = new Map(); // Track tool_use_id to tool name mapping
 
   constructor(
     sessionId: string,
@@ -1584,8 +1536,7 @@
       ampArgs: config.ampArgs || [],
       enableJSONLogs: config.enableJSONLogs !== false,
       env: config.env,
-      // For interactive sessions, don't pass agent flags - let natural text analysis handle agent selection
-      extraArgs: [...getAmpExtraArgs(config.runtimeConfig || {})],
+      extraArgs: [...(config.extraArgs || []), ...getAmpExtraArgs(config.runtimeConfig || {})],
       runtimeConfig: config.runtimeConfig
     };
     
@@ -1609,8 +1560,7 @@
       const args = [
         '--execute',
         '--stream-json',
-        '--stream-json-input',
-        '--dangerously-allow-all'
+        '--stream-json-input'
       ];
 
       // Add thread continuation if threadId provided or session has existing threads
@@ -1682,7 +1632,10 @@
         console.warn(`Model override '${modelOverride}' may not be supported by amp CLI`);
       }
 
-      // Add extra args (this.config.extraArgs already includes config.extraArgs)
+      // Add extra args (from both config parameter and this.config)
+      if (config.extraArgs?.length) {
+        args.push(...config.extraArgs);
+      }
       if (this.config.extraArgs?.length) {
         args.push(...this.config.extraArgs);
       }
@@ -1882,36 +1835,6 @@
               ? parsedObject.message.content 
               : JSON.stringify(parsedObject.message.content);
             store.addThreadMessage(this.threadId, 'assistant', content);
-          }
-
-          // Handle user messages that contain tool results
-          if (parsedObject.type === 'user' && parsedObject.message?.content && Array.isArray(parsedObject.message.content)) {
-            for (const contentItem of parsedObject.message.content) {
-              if (contentItem.type === 'tool_result') {
-                // Look up the tool name from the stored mapping
-                const toolName = this.toolUseIdToName.get(contentItem.tool_use_id) || contentItem.tool_use_id;
-                
-                // Emit tool_finish event with actual result content
-                setImmediate(() => {
-                  const toolFinishEvent = {
-                    type: 'tool_finish',
-                    timestamp: new Date().toISOString(),
-                    data: {
-                      tool: toolName,
-                      success: !contentItem.is_error,
-                      result: contentItem.content,
-                      output: contentItem.content,
-                      sessionId: parsedObject.session_id
-                    }
-                  };
-                  console.log(`[DEBUG] Emitting real tool finish event with result:`, toolFinishEvent);
-                  this.emit('streaming-event', toolFinishEvent);
-                });
-                
-                // Clean up the mapping
-                this.toolUseIdToName.delete(contentItem.tool_use_id);
-              }
-            }
           }
 
           // For interactive sessions, trigger staging when assistant message completes
@@ -1968,11 +1891,6 @@
         if (parsed.message?.content && Array.isArray(parsed.message.content)) {
           for (const contentItem of parsed.message.content) {
             if (contentItem.type === 'tool_use') {
-              // Store mapping from tool_use_id to tool name for later result matching
-              if (contentItem.id) {
-                this.toolUseIdToName.set(contentItem.id, contentItem.name);
-              }
-
               // Emit tool_start event
               setImmediate(() => {
                 const toolStartEvent = {
@@ -1988,7 +1906,22 @@
                 this.emit('streaming-event', toolStartEvent);
               });
 
-              // Note: tool_finish events will be emitted when we receive the actual tool result message
+              // For now, emit a corresponding tool_finish event (successful completion)
+              // In the future, this could be enhanced to track actual tool execution results
+              setImmediate(() => {
+                const toolFinishEvent = {
+                  type: 'tool_finish',
+                  timestamp: ts,
+                  data: {
+                    tool: contentItem.name,
+                    duration: 1000, // Default duration since we don't track tool execution time
+                    success: true, // Assume success for now
+                    sessionId: parsed.session_id
+                  }
+                };
+                console.log(`[METRICS] Emitting tool finish event:`, toolFinishEvent);
+                this.emit('streaming-event', toolFinishEvent);
+              });
             }
           }
         }
@@ -2360,18 +2293,5 @@
     }
   }
 
-  private buildAgentArgs(config: AmpAdapterConfig): string[] {
-    const args: string[] = [];
-    
-    if (config.agentId) {
-      args.push('--agent', config.agentId);
-    }
-    
-    // NOTE: --auto-route, --alloy, --multi-provider flags don't exist in current Amp CLI
-    // Only --agent is currently supported
-    
-    return args;
-  }
-
 
 }